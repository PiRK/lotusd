--- conflicted
+++ resolved
@@ -7,7 +7,6 @@
 protocol upgrades that will enable peer-to-peer digital cash to scale many
 orders of magnitude beyond current limits.
 
-<<<<<<< HEAD
 What is Lotus?
 ---------------------
 
@@ -16,26 +15,12 @@
 uses peer-to-peer technology to operate with no central authority: managing
 transactions and issuing money are carried out collectively by the network.
 Lotus is a descendant of Bitcoin.
-=======
-What is eCash?
----------------------
-
-[eCash](https://e.cash/) is a digital
-currency that enables instant payments to anyone, anywhere in the world. It
-uses peer-to-peer technology to operate with no central authority: managing
-transactions and issuing money are carried out collectively by the network.
-eCash is a descendant of Bitcoin.
->>>>>>> 3ba5cf0a
 
 What is Bitcoin ABC?
 --------------------
 
 Bitcoin ABC is the name of open-source software which enables the use of
-<<<<<<< HEAD
 Lotus. It is a fork of the [Bitcoin Core](https://bitcoincore.org)
-=======
-eCash. It is a fork of the [Bitcoin Core](https://bitcoincore.org)
->>>>>>> 3ba5cf0a
 software project.
 
 License
