# Block and Transaction Broadcasting with ZeroMQ

[ZeroMQ](https://zeromq.org/) is a lightweight wrapper around TCP
connections, inter-process communication, and shared-memory,
providing various message-oriented semantics such as publish/subscribe,
request/reply, and push/pull.

The Bitcoin ABC daemon can be configured to act as a trusted "border
router", implementing the bitcoin wire protocol and relay, making
consensus decisions, maintaining the local blockchain database,
broadcasting locally generated transactions into the network, and
providing a queryable RPC interface to interact on a polled basis for
requesting blockchain related data. However, there exists only a
limited service to notify external software of events like the arrival
of new blocks or transactions.

The ZeroMQ facility implements a notification interface through a set
of specific notifiers. Currently there are notifiers that publish
blocks and transactions. This read-only facility requires only the
connection of a corresponding ZeroMQ subscriber port in receiving
software; it is not authenticated nor is there any two-way protocol
involvement. Therefore, subscribers should validate the received data
since it may be out of date, incomplete or even invalid.

ZeroMQ sockets are self-connecting and self-healing; that is,
connections made between two endpoints will be automatically restored
after an outage, and either end may be freely started or stopped in
any order.

Because ZeroMQ is message oriented, subscribers receive transactions
and blocks all-at-once and do not need to implement any sort of
buffering or reassembly.

## Prerequisites

The ZeroMQ feature in Bitcoin ABC requires the ZeroMQ API >= 4.1.5
[libzmq](https://github.com/zeromq/libzmq/releases).
For version information, see [dependencies.md](dependencies.md).
Typically, it is packaged by distributions as something like
*libzmq3-dev*. The C++ wrapper for ZeroMQ is *not* needed.

In order to run the example Python client scripts in the `contrib/zmq/`
directory, one must also install [PyZMQ](https://github.com/zeromq/pyzmq)
(generally with `pip install pyzmq`), though this is not necessary for daemon
operation.

## Enabling

By default, the ZeroMQ feature is automatically compiled.
To disable, use -DBUILD_BITCOIN_ZMQ=OFF to `cmake` when building lotusd:

    $ cmake -GNinja .. -DBUILD_BITCOIN_ZMQ=OFF [...]

To actually enable operation, one must set the appropriate options on
the command line or in the configuration file.

## Usage

Currently, the following notifications are supported:

    -zmqpubhashtx=address
    -zmqpubhashblock=address
    -zmqpubrawblock=address
    -zmqpubrawtx=address
    -zmqpubsequence=address

The socket type is PUB and the address must be a valid ZeroMQ socket
address. The same address can be used in more than one notification.
The same notification can be specified more than once.

The option to set the PUB socket's outbound message high water mark
(SNDHWM) may be set individually for each notification:

    -zmqpubhashtxhwm=n
    -zmqpubhashblockhwm=n
    -zmqpubrawblockhwm=n
    -zmqpubrawtxhwm=n
    -zmqpubsequencehwm=address

The high water mark value must be an integer greater than or equal to 0.

For instance:

<<<<<<< HEAD
    $ lotusd -zmqpubhashtx=tcp://127.0.0.1:13604 \
               -zmqpubrawtx=ipc:///tmp/lotusd.tx.raw \
=======
    $ bitcoind -zmqpubhashtx=tcp://127.0.0.1:28332 \
               -zmqpubhashtx=tcp://192.168.1.2:28332 \
               -zmqpubrawtx=ipc:///tmp/bitcoind.tx.raw \
>>>>>>> c3ff3d05
               -zmqpubhashtxhwm=10000

Each PUB notification has a topic and body, where the header
corresponds to the notification type. For instance, for the
notification `-zmqpubhashtx` the topic is `hashtx` (no null
terminator) and the body is the transaction hash (32
bytes) for all but `sequence` topic. For `sequence`, the body
is structured as the following based on the type of message:

    <32-byte hash>C :                 Blockhash connected
    <32-byte hash>D :                 Blockhash disconnected
    <32-byte hash>R<8-byte LE uint> : Transactionhash removed from mempool for non-block inclusion reason
    <32-byte hash>A<8-byte LE uint> : Transactionhash added mempool

Where the 8-byte uints correspond to the mempool sequence number.

These options can also be provided in lotus.conf.

ZeroMQ endpoint specifiers for TCP (and others) are documented in the
[ZeroMQ API](http://api.zeromq.org/4-0:_start).

Client side, then, the ZeroMQ subscriber socket must have the
ZMQ_SUBSCRIBE option set to one or either of these prefixes (for
instance, just `hash`); without doing so will result in no messages
arriving. Please see [`contrib/zmq/zmq_sub.py`](/contrib/zmq/zmq_sub.py) for a working example.

The ZMQ_PUB socket's ZMQ_TCP_KEEPALIVE option is enabled. This means that
the underlying SO_KEEPALIVE option is enabled when using a TCP transport.
The effective TCP keepalive values are managed through the underlying
operating system configuration and must be configured prior to connection establishment.

For example, when running on GNU/Linux, one might use the following
to lower the keepalive setting to 10 minutes:

sudo sysctl -w net.ipv4.tcp_keepalive_time=600

Setting the keepalive values appropriately for your operating environment may
improve connectivity in situations where long-lived connections are silently
dropped by network middle boxes.

## Remarks

From the perspective of lotusd, the ZeroMQ socket is write-only; PUB
sockets don't even have a read function. Thus, there is no state
introduced into lotusd directly. Furthermore, no information is
broadcast that wasn't already received from the public P2P network.

No authentication or authorization is done on connecting clients; it
is assumed that the ZeroMQ port is exposed only to trusted entities,
using other means such as firewalling.

Note that for `*block` topics, when the block chain tip changes,
a reorganisation may occur and just the tip will be notified.
It is up to the subscriber to retrieve the chain from the last known
block to the new tip. Also note that no notification will occur if the tip
was in the active chain--as would be the case after calling invalidateblock RPC.
In contrast, the `sequence` topic publishes all block connections and
disconnections.

There are several possibilities that ZMQ notification can get lost
during transmission depending on the communication type you are
using. Bitcoind appends an up-counting sequence number to each
notification which allows listeners to detect lost notifications.

The `sequence` topic refers specifically to the mempool sequence
number, which is also published along with all mempool events. This
is a different sequence value than in ZMQ itself in order to allow a total
ordering of mempool events to be constructed.<|MERGE_RESOLUTION|>--- conflicted
+++ resolved
@@ -81,14 +81,9 @@
 
 For instance:
 
-<<<<<<< HEAD
-    $ lotusd -zmqpubhashtx=tcp://127.0.0.1:13604 \
-               -zmqpubrawtx=ipc:///tmp/lotusd.tx.raw \
-=======
-    $ bitcoind -zmqpubhashtx=tcp://127.0.0.1:28332 \
-               -zmqpubhashtx=tcp://192.168.1.2:28332 \
+    $ bitcoind -zmqpubhashtx=tcp://127.0.0.1:13604 \
+               -zmqpubhashtx=tcp://192.168.1.2:13604 \
                -zmqpubrawtx=ipc:///tmp/bitcoind.tx.raw \
->>>>>>> c3ff3d05
                -zmqpubhashtxhwm=10000
 
 Each PUB notification has a topic and body, where the header
