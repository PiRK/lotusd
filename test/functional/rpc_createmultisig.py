#!/usr/bin/env python3
# Copyright (c) 2015-2019 The Bitcoin Core developers
# Distributed under the MIT software license, see the accompanying
# file COPYING or http://www.opensource.org/licenses/mit-license.php.
"""Test multisig RPCs"""
import binascii
import decimal
import itertools
import json
import os

import binascii
import itertools
import json
import os
from decimal import Decimal

from test_framework.blocktools import SUBSIDY
from test_framework.descriptors import descsum_create, drop_origins
from test_framework.key import ECPubKey
from test_framework.test_framework import BitcoinTestFramework
from test_framework.util import (
    assert_raises_rpc_error,
    assert_equal,
)
<<<<<<< HEAD
from test_framework.key import ECPubKey
=======
>>>>>>> 51eafd40


class RpcCreateMultiSigTest(BitcoinTestFramework):
    def set_test_params(self):
        self.setup_clean_chain = True
        self.num_nodes = 3
        self.supports_cli = False

    def skip_test_if_missing_module(self):
        self.skip_if_no_wallet()

    def get_keys(self):
        node0, node1, node2 = self.nodes
        add = [node1.getnewaddress() for _ in range(self.nkeys)]
        self.pub = [node1.getaddressinfo(a)["pubkey"] for a in add]
        self.priv = [node1.dumpprivkey(a) for a in add]
        self.final = node2.getnewaddress()

    def run_test(self):
        node0, node1, node2 = self.nodes

        self.check_addmultisigaddress_errors()

        self.log.info('Generating blocks ...')
        node0.generate(149)
        self.sync_all()

        self.moved = 0
        for self.nkeys in [3, 5]:
            for self.nsigs in [2, 3]:
                self.get_keys()
                self.do_multisig()

        self.checkbalances()

    # Test mixed compressed and uncompressed pubkeys
        self.log.info(
            'Mixed compressed and uncompressed multisigs are not allowed')
        pk0 = node0.getaddressinfo(node0.getnewaddress())['pubkey']
        pk1 = node1.getaddressinfo(node1.getnewaddress())['pubkey']
        pk2 = node2.getaddressinfo(node2.getnewaddress())['pubkey']

        # decompress pk2
        pk_obj = ECPubKey()
        pk_obj.set(binascii.unhexlify(pk2))
        pk_obj.compressed = False
        pk2 = binascii.hexlify(pk_obj.get_bytes()).decode()

        # Check all permutations of keys because order matters apparently
        for keys in itertools.permutations([pk0, pk1, pk2]):
            # Results should be the same as this legacy one
            legacy_addr = node0.createmultisig(2, keys)['address']
            assert_equal(
                legacy_addr, node0.addmultisigaddress(
                    2, keys, '')['address'])

            # Generate addresses with the segwit types. These should all make
            # legacy addresses
            assert_equal(legacy_addr, node0.createmultisig(2, keys)['address'])

        self.log.info(
            'Testing sortedmulti descriptors with BIP 67 test vectors')
        with open(os.path.join(os.path.dirname(os.path.realpath(__file__)), 'data/rpc_bip67.json'), encoding='utf-8') as f:
            vectors = json.load(f)

        for t in vectors:
            key_str = ','.join(t['keys'])
            desc = descsum_create('sh(sortedmulti(2,{}))'.format(key_str))
            assert_equal(self.nodes[0].deriveaddresses(desc)[0], t['address'])
            sorted_key_str = ','.join(t['sorted_keys'])
            sorted_key_desc = descsum_create(
                'sh(multi(2,{}))'.format(sorted_key_str))
            assert_equal(self.nodes[0].deriveaddresses(
                sorted_key_desc)[0], t['address'])

    def check_addmultisigaddress_errors(self):
        self.log.info(
            'Check that addmultisigaddress fails when the private keys are missing')
        addresses = [self.nodes[1].getnewaddress(
            address_type='legacy') for _ in range(2)]
        assert_raises_rpc_error(-5,
                                'no full public key for address',
                                lambda: self.nodes[0].addmultisigaddress(nrequired=1,
                                                                         keys=addresses))
        for a in addresses:
            # Importing all addresses should not change the result
            self.nodes[0].importaddress(a)
        assert_raises_rpc_error(-5,
                                'no full public key for address',
                                lambda: self.nodes[0].addmultisigaddress(nrequired=1,
                                                                         keys=addresses))

    def checkbalances(self):
        node0, node1, node2 = self.nodes
        node0.generate(100)
        self.sync_all()

        bal0 = node0.getbalance()
        bal1 = node1.getbalance()
        bal2 = node2.getbalance()

        height = node0.getblockchaininfo()["blocks"]
        assert 150 < height < 350
        fees_burned = Decimal('0.002448')
        total = (height - 100) * SUBSIDY
        assert_equal(bal1, 0)
        assert_equal(bal2, self.moved)
        assert_equal(bal0 + bal1 + bal2 + fees_burned, total)

    def do_multisig(self):
        node0, node1, node2 = self.nodes

        # Construct the expected descriptor
        desc = 'multi({},{})'.format(self.nsigs, ','.join(self.pub))
        desc = 'sh({})'.format(desc)
        desc = descsum_create(desc)

        msig = node2.createmultisig(self.nsigs, self.pub)
        madd = msig["address"]
        mredeem = msig["redeemScript"]
        assert_equal(desc, msig['descriptor'])

        # compare against addmultisigaddress
        msigw = node1.addmultisigaddress(self.nsigs, self.pub, None)
        maddw = msigw["address"]
        mredeemw = msigw["redeemScript"]
        assert_equal(desc, drop_origins(msigw['descriptor']))
        # addmultisigiaddress and createmultisig work the same
        assert maddw == madd
        assert mredeemw == mredeem

        txid = node0.sendtoaddress(madd, Decimal('200'))

        tx = node0.getrawtransaction(txid, True)
        vout = [v["n"] for v in tx["vout"]
                if madd in v["scriptPubKey"].get("addresses", [])]
        assert len(vout) == 1
        vout = vout[0]
        scriptPubKey = tx["vout"][vout]["scriptPubKey"]["hex"]
        value = tx["vout"][vout]["value"]
        prevtxs = [{"txid": txid, "vout": vout, "scriptPubKey": scriptPubKey,
                    "redeemScript": mredeem, "amount": value}]

        node0.generate(1)

        outval = value - Decimal('0.001000')
        rawtx = node2.createrawtransaction(
            [{"txid": txid, "vout": vout}], [{self.final: outval}])

        rawtx2 = node2.signrawtransactionwithkey(
            rawtx, self.priv[0:self.nsigs - 1], prevtxs)
        rawtx3 = node2.signrawtransactionwithkey(
            rawtx2["hex"], [self.priv[-1]], prevtxs)

        self.moved += outval
        tx = node0.sendrawtransaction(rawtx3["hex"], 0)
        blk = node0.generate(1)[0]
        assert tx in node0.getblock(blk)["tx"]

        txinfo = node0.getrawtransaction(tx, True, blk)
        self.log.info("n/m={}/{} size={}".format(self.nsigs,
                                                 self.nkeys, txinfo["size"]))


if __name__ == '__main__':
    RpcCreateMultiSigTest().main()<|MERGE_RESOLUTION|>--- conflicted
+++ resolved
@@ -3,12 +3,6 @@
 # Distributed under the MIT software license, see the accompanying
 # file COPYING or http://www.opensource.org/licenses/mit-license.php.
 """Test multisig RPCs"""
-import binascii
-import decimal
-import itertools
-import json
-import os
-
 import binascii
 import itertools
 import json
@@ -23,10 +17,6 @@
     assert_raises_rpc_error,
     assert_equal,
 )
-<<<<<<< HEAD
-from test_framework.key import ECPubKey
-=======
->>>>>>> 51eafd40
 
 
 class RpcCreateMultiSigTest(BitcoinTestFramework):
