--- conflicted
+++ resolved
@@ -18,14 +18,9 @@
     - proxy on IPv6
 
 - Create various proxies (as threads)
-<<<<<<< HEAD
-- Create lotusds that connect to them
-- Manipulate the lotusds using addnode (onetry) an observe effects
-=======
 - Create nodes that connect to them
 - Manipulate the peer connections using addnode (onetry) and observe effects
 - Test the getpeerinfo `network` field for the peer
->>>>>>> fa7a44f7
 
 addnode connect to IPv4
 addnode connect to IPv6
@@ -164,15 +159,10 @@
             self.network_test(node, addr, network=NET_IPV6)
 
         if test_onion:
-<<<<<<< HEAD
-            # Test: outgoing onion connection through node
-            node.addnode("bitcoinostk4e4re.onion:10605", "onetry")
-=======
-            addr = "bitcoinostk4e4re.onion:8333"
+            addr = "bitcoinostk4e4re.onion:10605"
             self.log.debug(
                 "Test: outgoing onion connection through node for address {}".format(addr))
             node.addnode(addr, "onetry")
->>>>>>> fa7a44f7
             cmd = proxies[2].queue.get()
             assert isinstance(cmd, Socks5Command)
             assert_equal(cmd.atyp, AddressType.DOMAINNAME)
@@ -184,15 +174,10 @@
             rv.append(cmd)
             self.network_test(node, addr, network=NET_ONION)
 
-<<<<<<< HEAD
-        # Test: outgoing DNS name connection through node
-        node.addnode("node.noumenon:10605", "onetry")
-=======
-        addr = "node.noumenon:8333"
+        addr = "node.noumenon:10605"
         self.log.debug(
             "Test: outgoing DNS name connection through node for address {}".format(addr))
         node.addnode(addr, "onetry")
->>>>>>> fa7a44f7
         cmd = proxies[3].queue.get()
         assert isinstance(cmd, Socks5Command)
         assert_equal(cmd.atyp, AddressType.DOMAINNAME)
