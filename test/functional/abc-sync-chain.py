--- conflicted
+++ resolved
@@ -46,15 +46,9 @@
         time = node0.getblock(node0.getbestblockhash())['time'] + 1
 
         blocks = []
-<<<<<<< HEAD
-        for i in range(NUM_IBD_BLOCKS * 2):
+        for _ in range(NUM_IBD_BLOCKS * 2):
             block = create_block(tip, create_coinbase(height), height, time)
             prepare_block(block)
-=======
-        for _ in range(NUM_IBD_BLOCKS * 2):
-            block = create_block(tip, create_coinbase(height), time)
-            block.solve()
->>>>>>> c3ff3d05
             blocks.append(block)
             tip = block.sha256
             height += 1
