--- conflicted
+++ resolved
@@ -31,21 +31,6 @@
     CTxIn,
     CTxOut,
 )
-from test_framework.script import (
-    OP_2DIV,
-<<<<<<< HEAD
-    OP_MUL,
-    OP_HASH160,
-    OP_EQUAL,
-=======
-    OP_2MUL,
-    OP_INVERT,
-    OP_LSHIFT,
-    OP_MUL,
-    OP_RSHIFT,
-    CScript,
->>>>>>> a331135a
-)
 from test_framework.txtools import pad_tx
 
 basic_p2sh = sc.CScript(
@@ -235,14 +220,14 @@
     """ Creates disabled opcode tx template class"""
 
     def get_tx(self, tx):
-        return create_tx_with_script(tx, 0, amount=tx.vout[0].nValue - 10000, script_sig=CScript([CScript([opcode])]))
+        return create_tx_with_script(tx, 0, amount=tx.vout[0].nValue - 10000, script_sig=sc.CScript([sc.CScript([opcode])]))
 
     def get_setup_tx(self):
         return create_tx_with_script(
-            self.spend_tx, 1, amount=self.spend_tx.vout[1].nValue - 10000, script_pub_key=CScript([
-                OP_HASH160,
-                sc.hash160(CScript([opcode])),
-                OP_EQUAL,
+            self.spend_tx, 1, amount=self.spend_tx.vout[1].nValue - 10000, script_pub_key=sc.CScript([
+                sc.OP_HASH160,
+                sc.hash160(sc.CScript([opcode])),
+                sc.OP_EQUAL,
             ]))
         return tx
 
@@ -257,10 +242,10 @@
 
 # Disabled opcode tx templates (CVE-2010-5137)
 DisabledOpcodeTemplates = [getDisabledOpcodeTemplate(opcode) for opcode in [
-    OP_INVERT,
-    OP_2MUL,
-    OP_2DIV,
-    OP_MUL]]
+    sc.OP_INVERT,
+    sc.OP_2MUL,
+    sc.OP_2DIV,
+    sc.OP_MUL]]
 
 
 def iter_all_templates():
