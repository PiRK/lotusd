--- conflicted
+++ resolved
@@ -205,14 +205,8 @@
             'Check that we not receive a tx if the filter does not match a mempool tx')
         filter_peer.merkleblock_received = False
         filter_peer.tx_received = False
-<<<<<<< HEAD
         self.nodes[0].sendtoaddress(self.nodes[0].getnewaddress(), Decimal('400'))
         filter_peer.sync_with_ping()
-        filter_peer.sync_with_ping()
-=======
-        self.nodes[0].sendtoaddress(self.nodes[0].getnewaddress(), 90)
-        filter_peer.sync_send_with_ping()
->>>>>>> fa7a44f7
         assert not filter_peer.merkleblock_received
         assert not filter_peer.tx_received
 
