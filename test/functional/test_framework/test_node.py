#!/usr/bin/env python3
# Copyright (c) 2017-2019 The Bitcoin Core developers
# Distributed under the MIT software license, see the accompanying
# file COPYING or http://www.opensource.org/licenses/mit-license.php.
"""Class for lotusd node under test"""

import contextlib
import decimal
from enum import Enum
import errno
import http.client
import json
import logging
import os
import re
import subprocess
import sys
import tempfile
import time
import urllib.parse
import collections
import shlex

from .authproxy import JSONRPCException
from .descriptors import descsum_create
from .messages import COIN, CTransaction, FromHex, MY_SUBVERSION
from .util import (
    MAX_NODES,
    append_config,
    delete_cookie_file,
    get_auth_cookie,
    get_rpc_proxy,
    p2p_port,
    rpc_url,
    wait_until,
    EncodeDecimal,
)

BITCOIND_PROC_WAIT_TIMEOUT = 60


class FailedToStartError(Exception):
    """Raised when a node fails to start correctly."""


class ErrorMatch(Enum):
    FULL_TEXT = 1
    FULL_REGEX = 2
    PARTIAL_REGEX = 3


class TestNode():
    """A class for representing a lotusd node under test.

    This class contains:

    - state about the node (whether it's running, etc)
    - a Python subprocess.Popen object representing the running process
    - an RPC connection to the node
    - one or more P2P connections to the node

    To make things easier for the test writer, any unrecognised messages will
    be dispatched to the RPC connection."""

    def __init__(self, i, datadir, *, chain, host, rpc_port, p2p_port, timewait, timeout_factor, lotusd, bitcoin_cli,
                 coverage_dir, cwd, extra_conf=None, extra_args=None, use_cli=False, emulator=None, start_perf=False, use_valgrind=False):
        """
        Kwargs:
            start_perf (bool): If True, begin profiling the node with `perf` as soon as
                the node starts.
        """

        self.index = i
        self.datadir = datadir
        self.bitcoinconf = os.path.join(self.datadir, "lotus.conf")
        self.stdout_dir = os.path.join(self.datadir, "stdout")
        self.stderr_dir = os.path.join(self.datadir, "stderr")
        self.chain = chain
        self.host = host
        self.rpc_port = rpc_port
        self.p2p_port = p2p_port
        self.name = "testnode-{}".format(i)
        self.rpc_timeout = timewait
        self.binary = lotusd
        if not os.path.isfile(self.binary):
            raise FileNotFoundError(
                "Binary '{}' could not be found.\nTry setting it manually:\n\tBITCOIND=<path/to/lotusd> {}".format(self.binary, sys.argv[0]))
        self.coverage_dir = coverage_dir
        self.cwd = cwd
        if extra_conf is not None:
            append_config(datadir, extra_conf)
        # Most callers will just need to add extra args to the default list
        # below.
        # For those callers that need more flexibility, they can access the
        # default args using the provided facilities.
        # Note that common args are set in the config file (see
        # initialize_datadir)
        self.extra_args = extra_args
        # Configuration for logging is set as command-line args rather than in the lotus.conf file.
        # This means that starting a bitcoind using the temp dir to debug a failed test won't
        # spam debug.log.
        self.default_args = [
            "-datadir=" + self.datadir,
            "-logtimemicros",
            "-logthreadnames",
            "-debug",
            "-debugexclude=libevent",
            "-debugexclude=leveldb",
            "-uacomment=" + self.name,
            "-noprinttoconsole",
            "-useecashprefix",
        ]

        if use_valgrind:
            default_suppressions_file = os.path.join(
                os.path.dirname(os.path.realpath(__file__)),
                "..", "..", "..", "contrib", "valgrind.supp")
            suppressions_file = os.getenv("VALGRIND_SUPPRESSIONS_FILE",
                                          default_suppressions_file)
            self.binary = "valgrind"
            self.lotusd_args = [lotusd] + self.default_args
            self.default_args = ["--suppressions={}".format(suppressions_file),
                                 "--gen-suppressions=all", "--exit-on-first-error=yes",
                                 "--error-exitcode=1", "--quiet"] + self.lotusd_args

        if emulator is not None:
            if not os.path.isfile(emulator):
                raise FileNotFoundError(
                    "Emulator '{}' could not be found.".format(emulator))
        self.emulator = emulator

        if use_cli and not os.path.isfile(bitcoin_cli):
            raise FileNotFoundError(
                "Binary '{}' could not be found.\nTry setting it manually:\n\tBITCOINCLI=<path/to/lotus-cli> {}".format(bitcoin_cli, sys.argv[0]))
        self.cli = TestNodeCLI(bitcoin_cli, self.datadir, self.emulator)
        self.use_cli = use_cli
        self.start_perf = start_perf

        self.running = False
        self.process = None
        self.rpc_connected = False
        self.rpc = None
        self.url = None
        self.relay_fee_cache = None
        self.log = logging.getLogger('TestFramework.node{}'.format(i))
        # Whether to kill the node when this object goes away
        self.cleanup_on_exit = True
        # Cache perf subprocesses here by their data output filename.
        self.perf_subprocesses = {}
        self.p2ps = []
        self.timeout_factor = timeout_factor

    AddressKeyPair = collections.namedtuple(
        'AddressKeyPair', ['address', 'key'])
    PRIV_KEYS = [
        # address , privkey
        AddressKeyPair(
            'mjTkW3DjgyZck4KbiRusZsqTgaYTxdSz6z',
            'cVpF924EspNh8KjYsfhgY96mmxvT6DgdWiTYMtMjuM74hJaU5psW'),
        AddressKeyPair(
            'msX6jQXvxiNhx3Q62PKeLPrhrqZQdSimTg',
            'cUxsWyKyZ9MAQTaAhUQWJmBbSvHMwSmuv59KgxQV7oZQU3PXN3KE'),
        AddressKeyPair(
            'mnonCMyH9TmAsSj3M59DsbH8H63U3RKoFP',
            'cTrh7dkEAeJd6b3MRX9bZK8eRmNqVCMH3LSUkE3dSFDyzjU38QxK'),
        AddressKeyPair(
            'mqJupas8Dt2uestQDvV2NH3RU8uZh2dqQR',
            'cVuKKa7gbehEQvVq717hYcbE9Dqmq7KEBKqWgWrYBa2CKKrhtRim'),
        AddressKeyPair(
            'msYac7Rvd5ywm6pEmkjyxhbCDKqWsVeYws',
            'cQDCBuKcjanpXDpCqacNSjYfxeQj8G6CAtH1Dsk3cXyqLNC4RPuh'),
        AddressKeyPair(
            'n2rnuUnwLgXqf9kk2kjvVm8R5BZK1yxQBi',
            'cQakmfPSLSqKHyMFGwAqKHgWUiofJCagVGhiB4KCainaeCSxeyYq'),
        AddressKeyPair(
            'myzuPxRwsf3vvGzEuzPfK9Nf2RfwauwYe6',
            'cQMpDLJwA8DBe9NcQbdoSb1BhmFxVjWD5gRyrLZCtpuF9Zi3a9RK'),
        AddressKeyPair(
            'mumwTaMtbxEPUswmLBBN3vM9oGRtGBrys8',
            'cSXmRKXVcoouhNNVpcNKFfxsTsToY5pvB9DVsFksF1ENunTzRKsy'),
        AddressKeyPair(
            'mpV7aGShMkJCZgbW7F6iZgrvuPHjZjH9qg',
            'cSoXt6tm3pqy43UMabY6eUTmR3eSUYFtB2iNQDGgb3VUnRsQys2k'),
        AddressKeyPair(
            'mq4fBNdckGtvY2mijd9am7DRsbRB4KjUkf',
            'cN55daf1HotwBAgAKWVgDcoppmUNDtQSfb7XLutTLeAgVc3u8hik'),
        AddressKeyPair(
            'mpFAHDjX7KregM3rVotdXzQmkbwtbQEnZ6',
            'cT7qK7g1wkYEMvKowd2ZrX1E5f6JQ7TM246UfqbCiyF7kZhorpX3'),
        AddressKeyPair(
            'mzRe8QZMfGi58KyWCse2exxEFry2sfF2Y7',
            'cPiRWE8KMjTRxH1MWkPerhfoHFn5iHPWVK5aPqjW8NxmdwenFinJ'),
    ]

    def get_deterministic_priv_key(self):
        """Return a deterministic priv key in base58, that only depends on the node's index"""
        assert len(self.PRIV_KEYS) == MAX_NODES
        return self.PRIV_KEYS[self.index]

    def _node_msg(self, msg: str) -> str:
        """Return a modified msg that identifies this node by its index as a debugging aid."""
        return "[node {}] {}".format(self.index, msg)

    def _raise_assertion_error(self, msg: str):
        """Raise an AssertionError with msg modified to identify this node."""
        raise AssertionError(self._node_msg(msg))

    def __del__(self):
        # Ensure that we don't leave any lotusd processes lying around after
        # the test ends
        if self.process and self.cleanup_on_exit:
            # Should only happen on test failure
            # Avoid using logger, as that may have already been shutdown when
            # this destructor is called.
            print(self._node_msg("Cleaning up leftover process"))
            self.process.kill()

    def __getattr__(self, name):
        """Dispatches any unrecognised messages to the RPC connection or a CLI instance."""
        if self.use_cli:
            return getattr(RPCOverloadWrapper(self.cli, True), name)
        else:
            assert self.rpc is not None, self._node_msg(
                "Error: RPC not initialized")
            assert self.rpc_connected, self._node_msg(
                "Error: No RPC connection")
            return getattr(RPCOverloadWrapper(self.rpc), name)

    def clear_default_args(self):
        self.default_args.clear()

    def extend_default_args(self, args):
        self.default_args.extend(args)

    def remove_default_args(self, args):
        for rm_arg in args:
            # Remove all occurrences of rm_arg in self.default_args:
            #  - if the arg is a flag (-flag), then the names must match
            #  - if the arg is a value (-key=value) then the name must starts
            #    with "-key=" (the '"' char is to avoid removing "-key_suffix"
            #    arg is "-key" is the argument to remove).
            self.default_args = [def_arg for def_arg in self.default_args
                                 if rm_arg != def_arg and not def_arg.startswith(rm_arg + '=')]

    def start(self, extra_args=None, *, cwd=None, stdout=None,
              stderr=None, **kwargs):
        """Start the node."""
        if extra_args is None:
            extra_args = self.extra_args

        # Add a new stdout and stderr file each time lotusd is started
        if stderr is None:
            stderr = tempfile.NamedTemporaryFile(
                dir=self.stderr_dir, delete=False)
        if stdout is None:
            stdout = tempfile.NamedTemporaryFile(
                dir=self.stdout_dir, delete=False)
        self.stderr = stderr
        self.stdout = stdout

        if cwd is None:
            cwd = self.cwd

        # Delete any existing cookie file -- if such a file exists (eg due to
        # unclean shutdown), it will get overwritten anyway by lotusd, and
        # potentially interfere with our attempt to authenticate
        delete_cookie_file(self.datadir, self.chain)

        # add environment variable LIBC_FATAL_STDERR_=1 so that libc errors are
        # written to stderr and not the terminal
        subp_env = dict(os.environ, LIBC_FATAL_STDERR_="1")

        p_args = [self.binary] + self.default_args + extra_args
        if self.emulator is not None:
            p_args = [self.emulator] + p_args
        self.process = subprocess.Popen(
            p_args,
            env=subp_env,
            stdout=stdout,
            stderr=stderr,
            cwd=cwd,
            **kwargs)

        self.running = True
        self.log.debug("lotusd started, waiting for RPC to come up")

        if self.start_perf:
            self._start_perf()

    def wait_for_rpc_connection(self):
        """Sets up an RPC connection to the lotusd process. Returns False if unable to connect."""
        # Poll at a rate of four times per second
        poll_per_s = 4
        for _ in range(poll_per_s * self.rpc_timeout):
            if self.process.poll() is not None:
                raise FailedToStartError(self._node_msg(
                    'lotusd exited with status {} during initialization'.format(self.process.returncode)))
            try:
                rpc = get_rpc_proxy(
                    rpc_url(
                        self.datadir,
                        self.chain,
                        self.host,
                        self.rpc_port),
                    self.index,
                    # Shorter timeout to allow for one retry in case of
                    # ETIMEDOUT
                    timeout=self.rpc_timeout // 2,
                    coveragedir=self.coverage_dir
                )
                rpc.getblockcount()
                # If the call to getblockcount() succeeds then the RPC
                # connection is up
                wait_until(lambda: rpc.getmempoolinfo()['loaded'])
                # Wait for the node to finish reindex, block import, and
                # loading the mempool. Usually importing happens fast or
                # even "immediate" when the node is started. However, there
                # is no guarantee and sometimes ThreadImport might finish
                # later. This is going to cause intermittent test failures,
                # because generally the tests assume the node is fully
                # ready after being started.
                #
                # For example, the node will reject block messages from p2p
                # when it is still importing with the error "Unexpected
                # block message received"
                #
                # The wait is done here to make tests as robust as possible
                # and prevent racy tests and intermittent failures as much
                # as possible. Some tests might not need this, but the
                # overhead is trivial, and the added guarantees are worth
                # the minimal performance cost.

                self.log.debug("RPC successfully started")
                if self.use_cli:
                    return
                self.rpc = rpc
                self.rpc_connected = True
                self.url = self.rpc.url
                return
            except JSONRPCException as e:  # Initialization phase
                # -28 RPC in warmup
                # -342 Service unavailable, RPC server started but is shutting down due to error
                if e.error['code'] != -28 and e.error['code'] != -342:
                    raise  # unknown JSON RPC exception
            except ConnectionResetError:
                # This might happen when the RPC server is in warmup, but shut down before the call to getblockcount
                # succeeds. Try again to properly raise the FailedToStartError
                pass
            except OSError as e:
                if e.errno == errno.ETIMEDOUT:
                    # Treat identical to ConnectionResetError
                    pass
                elif e.errno == errno.ECONNREFUSED:
                    # Port not yet open?
                    pass
                else:
                    # unknown OS error
                    raise
            except ValueError as e:
                # cookie file not found and no rpcuser or rpcpassword;
                # lotusd is still starting
                if "No RPC credentials" not in str(e):
                    raise
            time.sleep(1.0 / poll_per_s)
<<<<<<< HEAD
        self._raise_assertion_error("Unable to connect to lotusd")
=======
        self._raise_assertion_error(
            "Unable to connect to bitcoind after {}s".format(
                self.rpc_timeout))
>>>>>>> 51eafd40

    def wait_for_cookie_credentials(self):
        """Ensures auth cookie credentials can be read, e.g. for testing CLI
        with -rpcwait before RPC connection is up."""
        self.log.debug("Waiting for cookie credentials")
        # Poll at a rate of four times per second.
        poll_per_s = 4
        for _ in range(poll_per_s * self.rpc_timeout):
            try:
                get_auth_cookie(self.datadir, self.chain)
                self.log.debug("Cookie credentials successfully retrieved")
                return
            except ValueError:
                # cookie file not found and no rpcuser or rpcpassword;
                # lotusd is still starting so we continue polling until
                # RPC credentials are retrieved
                pass
            time.sleep(1.0 / poll_per_s)
        self._raise_assertion_error(
            "Unable to retrieve cookie credentials after {}s".format(
                self.rpc_timeout))

    def generate(self, nblocks, maxtries=1000000):
        self.log.debug(
            "TestNode.generate() dispatches `generate` call to `generatetoaddress`")
        return self.generatetoaddress(
            nblocks=nblocks, address=self.get_deterministic_priv_key().address, maxtries=maxtries)

    def get_wallet_rpc(self, wallet_name):
        if self.use_cli:
            return RPCOverloadWrapper(
                self.cli("-rpcwallet={}".format(wallet_name)), True)
        else:
            assert self.rpc is not None, self._node_msg(
                "Error: RPC not initialized")
            assert self.rpc_connected, self._node_msg(
                "Error: RPC not connected")
            wallet_path = "wallet/{}".format(urllib.parse.quote(wallet_name))
            return RPCOverloadWrapper(self.rpc / wallet_path)

    def stop_node(self, expected_stderr='', *, wait=0,
                  wait_until_stopped=True):
        """Stop the node."""
        if not self.running:
            return
        self.log.debug("Stopping node")
        try:
            self.stop(wait=wait)
        except http.client.CannotSendRequest:
            self.log.exception("Unable to stop node.")

        # If there are any running perf processes, stop them.
        for profile_name in tuple(self.perf_subprocesses.keys()):
            self._stop_perf(profile_name)

        # Check that stderr is as expected
        self.stderr.seek(0)
        stderr = self.stderr.read().decode('utf-8').strip()
        if stderr != expected_stderr:
            raise AssertionError(
                "Unexpected stderr {} != {}".format(stderr, expected_stderr))

        self.stdout.close()
        self.stderr.close()

        del self.p2ps[:]

        if wait_until_stopped:
            self.wait_until_stopped()

    def is_node_stopped(self):
        """Checks whether the node has stopped.

        Returns True if the node has stopped. False otherwise.
        This method is responsible for freeing resources (self.process)."""
        if not self.running:
            return True
        return_code = self.process.poll()
        if return_code is None:
            return False

        # process has stopped. Assert that it didn't return an error code.
        assert return_code == 0, self._node_msg(
            "Node returned non-zero exit code ({}) when stopping".format(return_code))
        self.running = False
        self.process = None
        self.rpc_connected = False
        self.rpc = None
        self.log.debug("Node stopped")
        return True

    def wait_until_stopped(self, timeout=BITCOIND_PROC_WAIT_TIMEOUT):
        wait_until(
            self.is_node_stopped,
            timeout=timeout,
            timeout_factor=self.timeout_factor)

    @contextlib.contextmanager
    def assert_debug_log(self, expected_msgs, unexpected_msgs=None, timeout=2):
        """Assert that some debug messages are present within some timeout.
        Unexpected debug messages may be optionally provided to fail a test
        if they appear before expected messages.

        Note: expected_msgs must always be non-empty even if the goal is to check
        for unexpected_msgs. This provides a bounded scenario such that "we expect
        to reach some target resulting in expected_msgs without seeing unexpected_msgs.
        Otherwise, we are testing that something never happens, which is fundamentally
        not robust test logic.
        """
        if not expected_msgs:
            raise AssertionError("Expected debug messages is empty")
        if unexpected_msgs is None:
            unexpected_msgs = []
        time_end = time.time() + timeout * self.timeout_factor
        debug_log = os.path.join(self.datadir, self.chain, 'debug.log')
        with open(debug_log, encoding='utf-8') as dl:
            dl.seek(0, 2)
            prev_size = dl.tell()

        yield

        while True:
            found = True
            with open(debug_log, encoding='utf-8') as dl:
                dl.seek(prev_size)
                log = dl.read()
            print_log = " - " + "\n - ".join(log.splitlines())
            for unexpected_msg in unexpected_msgs:
                if re.search(re.escape(unexpected_msg),
                             log, flags=re.MULTILINE):
                    self._raise_assertion_error(
                        'Unexpected message "{}" partially matches log:\n\n{}\n\n'.format(
                            unexpected_msg, print_log))
            for expected_msg in expected_msgs:
                if re.search(re.escape(expected_msg), log,
                             flags=re.MULTILINE) is None:
                    found = False
            if found:
                return
            if time.time() >= time_end:
                break
            time.sleep(0.05)
        self._raise_assertion_error(
            'Expected messages "{}" does not partially match log:\n\n{}\n\n'.format(
                str(expected_msgs), print_log))

    @contextlib.contextmanager
    def profile_with_perf(self, profile_name):
        """
        Context manager that allows easy profiling of node activity using `perf`.

        See `test/functional/README.md` for details on perf usage.

        Args:
            profile_name (str): This string will be appended to the
                profile data filename generated by perf.
        """
        subp = self._start_perf(profile_name)

        yield

        if subp:
            self._stop_perf(profile_name)

    def _start_perf(self, profile_name=None):
        """Start a perf process to profile this node.

        Returns the subprocess running perf."""
        subp = None

        def test_success(cmd):
            return subprocess.call(
                # shell=True required for pipe use below
                cmd, shell=True,
                stderr=subprocess.DEVNULL, stdout=subprocess.DEVNULL) == 0

        if not sys.platform.startswith('linux'):
            self.log.warning(
                "Can't profile with perf; only availabe on Linux platforms")
            return None

        if not test_success('which perf'):
            self.log.warning(
                "Can't profile with perf; must install perf-tools")
            return None

        if not test_success(
                'readelf -S {} | grep .debug_str'.format(shlex.quote(self.binary))):
            self.log.warning(
                "perf output won't be very useful without debug symbols compiled into lotusd")

        output_path = tempfile.NamedTemporaryFile(
            dir=self.datadir,
            prefix="{}.perf.data.".format(profile_name or 'test'),
            delete=False,
        ).name

        cmd = [
            'perf', 'record',
            '-g',                     # Record the callgraph.
            # Compatibility for gcc's --fomit-frame-pointer.
            '--call-graph', 'dwarf',
            '-F', '101',              # Sampling frequency in Hz.
            '-p', str(self.process.pid),
            '-o', output_path,
        ]
        subp = subprocess.Popen(
            cmd,
            stdout=subprocess.PIPE,
            stderr=subprocess.PIPE)
        self.perf_subprocesses[profile_name] = subp

        return subp

    def _stop_perf(self, profile_name):
        """Stop (and pop) a perf subprocess."""
        subp = self.perf_subprocesses.pop(profile_name)
        output_path = subp.args[subp.args.index('-o') + 1]

        subp.terminate()
        subp.wait(timeout=10)

        stderr = subp.stderr.read().decode()
        if 'Consider tweaking /proc/sys/kernel/perf_event_paranoid' in stderr:
            self.log.warning(
                "perf couldn't collect data! Try "
                "'sudo sysctl -w kernel.perf_event_paranoid=-1'")
        else:
            report_cmd = "perf report -i {}".format(output_path)
            self.log.info("See perf output by running '{}'".format(report_cmd))

    def assert_start_raises_init_error(
            self, extra_args=None, expected_msg=None, match=ErrorMatch.FULL_TEXT, *args, **kwargs):
        """Attempt to start the node and expect it to raise an error.

        extra_args: extra arguments to pass through to lotusd
        expected_msg: regex that stderr should match when lotusd fails

        Will throw if lotusd starts without an error.
        Will throw if an expected_msg is provided and it does not match lotusd's stdout."""
        with tempfile.NamedTemporaryFile(dir=self.stderr_dir, delete=False) as log_stderr, \
                tempfile.NamedTemporaryFile(dir=self.stdout_dir, delete=False) as log_stdout:
            try:
                self.start(extra_args, stdout=log_stdout,
                           stderr=log_stderr, *args, **kwargs)
                self.wait_for_rpc_connection()
                self.stop_node()
                self.wait_until_stopped()
            except FailedToStartError as e:
                self.log.debug('lotusd failed to start: {}'.format(e))
                self.running = False
                self.process = None
                # Check stderr for expected message
                if expected_msg is not None:
                    log_stderr.seek(0)
                    stderr = log_stderr.read().decode('utf-8').strip()
                    if match == ErrorMatch.PARTIAL_REGEX:
                        if re.search(expected_msg, stderr,
                                     flags=re.MULTILINE) is None:
                            self._raise_assertion_error(
                                'Expected message "{}" does not partially match stderr:\n"{}"'.format(expected_msg, stderr))
                    elif match == ErrorMatch.FULL_REGEX:
                        if re.fullmatch(expected_msg, stderr) is None:
                            self._raise_assertion_error(
                                'Expected message "{}" does not fully match stderr:\n"{}"'.format(expected_msg, stderr))
                    elif match == ErrorMatch.FULL_TEXT:
                        if expected_msg != stderr:
                            self._raise_assertion_error(
                                'Expected message "{}" does not fully match stderr:\n"{}"'.format(expected_msg, stderr))
            else:
                if expected_msg is None:
                    assert_msg = "lotusd should have exited with an error"
                else:
                    assert_msg = "lotusd should have exited with expected error " + expected_msg
                self._raise_assertion_error(assert_msg)

    def relay_fee(self, cached=True):
        if not self.relay_fee_cache or not cached:
            self.relay_fee_cache = self.getnetworkinfo()["relayfee"]

        return self.relay_fee_cache

    def calculate_fee(self, tx):
        """ Estimate the necessary fees (in sats) for an unsigned CTransaction assuming:
        - the current relayfee on node
        - all inputs are compressed-key p2pkh, and will be signed ecdsa or schnorr
        - all inputs currently unsigned (empty scriptSig)
        """
        billable_size_estimate = tx.billable_size()
        # Add some padding for signatures / public keys
        # 107 = length of PUSH(longest_sig = 72 bytes), PUSH(pubkey = 33 bytes)
        billable_size_estimate += len(tx.vin) * 107

        # relay_fee gives a value in BCH per kB.
        return int(self.relay_fee() / 1000 * billable_size_estimate * COIN)

    def calculate_fee_from_txid(self, txid):
        ctx = FromHex(CTransaction(), self.getrawtransaction(txid))
        return self.calculate_fee(ctx)

    def add_p2p_connection(self, p2p_conn, *, wait_for_verack=True, **kwargs):
        """Add a p2p connection to the node.

        This method adds the p2p connection to the self.p2ps list and also
        returns the connection to the caller."""
        if 'dstport' not in kwargs:
            kwargs['dstport'] = p2p_port(self.index)
        if 'dstaddr' not in kwargs:
            kwargs['dstaddr'] = '127.0.0.1'

        p2p_conn.peer_connect(
            **kwargs,
            net=self.chain,
            timeout_factor=self.timeout_factor)()
        self.p2ps.append(p2p_conn)
        if wait_for_verack:
            # Wait for the node to send us the version and verack
            p2p_conn.wait_for_verack()
            # At this point we have sent our version message and received the version and verack, however the full node
            # has not yet received the verack from us (in reply to their version). So, the connection is not yet fully
            # established (fSuccessfullyConnected).
            #
            # This shouldn't lead to any issues when sending messages, since the verack will be in-flight before the
            # message we send. However, it might lead to races where we are expecting to receive a message. E.g. a
            # transaction that will be added to the mempool as soon as we return here.
            #
            # So syncing here is redundant when we only want to send a message, but the cost is low (a few milliseconds)
            # in comparison to the upside of making tests less fragile and
            # unexpected intermittent errors less likely.
            p2p_conn.sync_with_ping()

        return p2p_conn

    @property
    def p2p(self):
        """Return the first p2p connection

        Convenience property - most tests only use a single p2p connection to each
        node, so this saves having to write node.p2ps[0] many times."""
        assert self.p2ps, self._node_msg("No p2p connection")
        return self.p2ps[0]

    def num_test_p2p_connections(self):
        """Return number of test framework p2p connections to the node."""
        return len([peer for peer in self.getpeerinfo()
                    if peer['subver'] == MY_SUBVERSION])

    def disconnect_p2ps(self):
        """Close all p2p connections to the node."""
        for p in self.p2ps:
            p.peer_disconnect()
        del self.p2ps[:]
        wait_until(lambda: self.num_test_p2p_connections() == 0)


class TestNodeCLIAttr:
    def __init__(self, cli, command):
        self.cli = cli
        self.command = command

    def __call__(self, *args, **kwargs):
        return self.cli.send_cli(self.command, *args, **kwargs)

    def get_request(self, *args, **kwargs):
        return lambda: self(*args, **kwargs)


def arg_to_cli(arg):
    if isinstance(arg, bool):
        return str(arg).lower()
    elif isinstance(arg, dict) or isinstance(arg, list):
        return json.dumps(arg, default=EncodeDecimal)
    else:
        return str(arg)


class TestNodeCLI():
    """Interface to lotus-cli for an individual node"""

    def __init__(self, binary, datadir, emulator=None):
        self.options = []
        self.binary = binary
        self.datadir = datadir
        self.input = None
        self.log = logging.getLogger('TestFramework.bitcoincli')
        self.emulator = emulator

    def __call__(self, *options, input=None):
        # TestNodeCLI is callable with lotus-cli command-line options
        cli = TestNodeCLI(self.binary, self.datadir, self.emulator)
        cli.options = [str(o) for o in options]
        cli.input = input
        return cli

    def __getattr__(self, command):
        return TestNodeCLIAttr(self, command)

    def batch(self, requests):
        results = []
        for request in requests:
            try:
                results.append(dict(result=request()))
            except JSONRPCException as e:
                results.append(dict(error=e))
        return results

    def send_cli(self, command=None, *args, **kwargs):
        """Run lotus-cli command. Deserializes returned string as python object."""
        pos_args = [arg_to_cli(arg) for arg in args]
        named_args = [str(key) + "=" + arg_to_cli(value)
                      for (key, value) in kwargs.items()]
        assert not (
            pos_args and named_args), "Cannot use positional arguments and named arguments in the same lotus-cli call"
        p_args = [self.binary, "-datadir=" + self.datadir] + self.options
        if named_args:
            p_args += ["-named"]
        if command is not None:
            p_args += [command]
        p_args += pos_args + named_args
        self.log.debug("Running lotus-cli {}".format(p_args[2:]))
        if self.emulator is not None:
            p_args = [self.emulator] + p_args
        process = subprocess.Popen(p_args, stdin=subprocess.PIPE,
                                   stdout=subprocess.PIPE, stderr=subprocess.PIPE, universal_newlines=True)
        cli_stdout, cli_stderr = process.communicate(input=self.input)
        returncode = process.poll()
        if returncode:
            match = re.match(
                r'error code: ([-0-9]+)\nerror message:\n(.*)', cli_stderr)
            if match:
                code, message = match.groups()
                raise JSONRPCException(dict(code=int(code), message=message))
            # Ignore cli_stdout, raise with cli_stderr
            raise subprocess.CalledProcessError(
                returncode, self.binary, output=cli_stderr)
        try:
            return json.loads(cli_stdout, parse_float=decimal.Decimal)
        except (json.JSONDecodeError, decimal.InvalidOperation):
            return cli_stdout.rstrip("\n")


class RPCOverloadWrapper():
    def __init__(self, rpc, cli=False):
        self.rpc = rpc
        self.is_cli = cli

    def __getattr__(self, name):
        return getattr(self.rpc, name)

    def importprivkey(self, privkey, label=None, rescan=None):
        wallet_info = self.getwalletinfo()
        if self.is_cli:
            if label is None:
                label = 'null'
            if rescan is None:
                rescan = 'null'
        if 'descriptors' not in wallet_info or (
                'descriptors' in wallet_info and not wallet_info['descriptors']):
            return self.__getattr__('importprivkey')(privkey, label, rescan)
        desc = descsum_create('combo(' + privkey + ')')
        req = [{
            'desc': desc,
            'timestamp': 0 if rescan else 'now',
            'label': label if label else ''
        }]
        import_res = self.importdescriptors(req)
        if not import_res[0]['success']:
            raise JSONRPCException(import_res[0]['error'])

    def addmultisigaddress(self, nrequired, keys,
                           label=None):
        wallet_info = self.getwalletinfo()
        if self.is_cli:
            if label is None:
                label = 'null'
        if 'descriptors' not in wallet_info or (
                'descriptors' in wallet_info and not wallet_info['descriptors']):
            return self.__getattr__('addmultisigaddress')(
                nrequired, keys, label)
        cms = self.createmultisig(nrequired, keys)
        req = [{
            'desc': cms['descriptor'],
            'timestamp': 0,
            'label': label if label else ''
        }]
        import_res = self.importdescriptors(req)
        if not import_res[0]['success']:
            raise JSONRPCException(import_res[0]['error'])
        return cms

    def importpubkey(self, pubkey, label=None, rescan=None):
        wallet_info = self.getwalletinfo()
        if self.is_cli:
            if label is None:
                label = 'null'
            if rescan is None:
                rescan = 'null'
        if 'descriptors' not in wallet_info or (
                'descriptors' in wallet_info and not wallet_info['descriptors']):
            return self.__getattr__('importpubkey')(pubkey, label, rescan)
        desc = descsum_create('combo(' + pubkey + ')')
        req = [{
            'desc': desc,
            'timestamp': 0 if rescan else 'now',
            'label': label if label else ''
        }]
        import_res = self.importdescriptors(req)
        if not import_res[0]['success']:
            raise JSONRPCException(import_res[0]['error'])

    def importaddress(self, address, label=None, rescan=None, p2sh=None):
        wallet_info = self.getwalletinfo()
        if self.is_cli:
            if label is None:
                label = 'null'
            if rescan is None:
                rescan = 'null'
            if p2sh is None:
                p2sh = 'null'
        if 'descriptors' not in wallet_info or (
                'descriptors' in wallet_info and not wallet_info['descriptors']):
            return self.__getattr__('importaddress')(
                address, label, rescan, p2sh)
        is_hex = False
        try:
            int(address, 16)
            is_hex = True
            desc = descsum_create('raw(' + address + ')')
        except BaseException:
            desc = descsum_create('addr(' + address + ')')
        reqs = [{
            'desc': desc,
            'timestamp': 0 if rescan else 'now',
            'label': label if label else ''
        }]
        if is_hex and p2sh:
            reqs.append({
                'desc': descsum_create('p2sh(raw(' + address + '))'),
                'timestamp': 0 if rescan else 'now',
                'label': label if label else ''
            })
        import_res = self.importdescriptors(reqs)
        for res in import_res:
            if not res['success']:
                raise JSONRPCException(res['error'])<|MERGE_RESOLUTION|>--- conflicted
+++ resolved
@@ -362,13 +362,9 @@
                 if "No RPC credentials" not in str(e):
                     raise
             time.sleep(1.0 / poll_per_s)
-<<<<<<< HEAD
-        self._raise_assertion_error("Unable to connect to lotusd")
-=======
         self._raise_assertion_error(
-            "Unable to connect to bitcoind after {}s".format(
+            "Unable to connect to lotusd after {}s".format(
                 self.rpc_timeout))
->>>>>>> 51eafd40
 
     def wait_for_cookie_credentials(self):
         """Ensures auth cookie credentials can be read, e.g. for testing CLI
