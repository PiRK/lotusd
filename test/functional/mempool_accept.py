--- conflicted
+++ resolved
@@ -106,29 +106,20 @@
         self.log.info('A final transaction not in the mempool')
         # Pick a random coin(base) to spend
         coin = coins.pop()
-        output_amount = 25_000
+        output_amount = 2.5
         raw_tx_final = node.signrawtransactionwithwallet(node.createrawtransaction(
             inputs=[{'txid': coin['txid'], 'vout': coin['vout'],
                      "sequence": 0xffffffff}],  # SEQUENCE_FINAL
-<<<<<<< HEAD
-            outputs=[{node.getnewaddress(): 2.5}],
-            locktime=node.getblockcount() + 2000,  # Can be anything
-        ))['hex']
-        tx = FromHex(CTransaction(), raw_tx_final)
-        tx.calc_txid()
-        self.check_mempool_result(
-            result_expected=[{'txid': tx.txid_hex, 'allowed': True}],
-=======
             outputs=[{node.getnewaddress(): output_amount}],
             locktime=node.getblockcount() + 2000,  # Can be anything
         ))['hex']
         tx = FromHex(CTransaction(), raw_tx_final)
+        tx.calc_txid()
         fee_expected = int(coin['amount']) - output_amount
         self.check_mempool_result(
-            result_expected=[{'txid': tx.rehash(), 'allowed': True,
+            result_expected=[{'txid': tx.txid_hex, 'allowed': True,
                               'size': tx.billable_size(),
                               'fees': {'base': Decimal(str(fee_expected))}}],
->>>>>>> c3ff3d05
             rawtxs=[tx.serialize().hex()],
             maxfeerate=0,
         )
@@ -219,13 +210,9 @@
         tx.calc_txid()
         # Reference tx should be valid on itself
         self.check_mempool_result(
-<<<<<<< HEAD
-            result_expected=[{'txid': tx.txid_hex, 'allowed': True}],
-=======
-            result_expected=[{'txid': tx.rehash(), 'allowed': True,
+            result_expected=[{'txid': tx.txid_hex, 'allowed': True,
                               'size': tx.billable_size(),
-                              'fees': {'base': Decimal(100_000 - 50_000)}}],
->>>>>>> c3ff3d05
+                              'fees': {'base': Decimal(10 - 5)}}],
             rawtxs=[ToHex(tx)],
             maxfeerate=0,
         )
