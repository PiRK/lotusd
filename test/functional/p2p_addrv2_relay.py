--- conflicted
+++ resolved
@@ -29,18 +29,10 @@
         super().__init__(support_addrv2=True)
 
     def on_addrv2(self, message):
-<<<<<<< HEAD
-        for addr in message.addrs:
-            assert_equal(addr.nServices, NODE_NETWORK)
-            assert addr.ip.startswith('123.123.123.')
-            assert (10605 <= addr.port < 10615)
-        self.addrv2_received_and_checked = True
-=======
         expected_set = set((addr.ip, addr.port) for addr in ADDRS)
         received_set = set((addr.ip, addr.port) for addr in message.addrs)
         if expected_set == received_set:
             self.addrv2_received_and_checked = True
->>>>>>> fa7a44f7
 
     def wait_for_addrv2(self):
         self.wait_until(lambda: "addrv2" in self.last_message)
