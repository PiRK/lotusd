--- conflicted
+++ resolved
@@ -203,19 +203,12 @@
         fInitialDownload);
 }
 
-<<<<<<< HEAD
 void CMainSignals::TransactionAddedToMempool(
-    const CTransactionRef &tx, const std::vector<Coin> &spent_coins) {
-    auto event = [tx, spent_coins, this] {
-        m_internals->Iterate([&](CValidationInterface &callbacks) {
-            callbacks.TransactionAddedToMempool(tx, spent_coins);
-=======
-void CMainSignals::TransactionAddedToMempool(const CTransactionRef &tx,
-                                             uint64_t mempool_sequence) {
-    auto event = [tx, mempool_sequence, this] {
-        m_internals->Iterate([&](CValidationInterface &callbacks) {
-            callbacks.TransactionAddedToMempool(tx, mempool_sequence);
->>>>>>> c3ff3d05
+    const CTransactionRef &tx, const std::vector<Coin> &spent_coins,
+    uint64_t mempool_sequence) {
+    auto event = [tx, spent_coins, mempool_sequence, this] {
+        m_internals->Iterate([&](CValidationInterface &callbacks) {
+            callbacks.TransactionAddedToMempool(tx, spent_coins, mempool_sequence);
         });
     };
     ENQUEUE_AND_LOG_EVENT(event, "%s: txid=%s", __func__,
