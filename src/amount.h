// Copyright (c) 2009-2010 Satoshi Nakamoto
// Copyright (c) 2009-2016 The Bitcoin Core developers
// Copyright (c) 2017-2019 The Bitcoin developers
// Distributed under the MIT software license, see the accompanying
// file COPYING or http://www.opensource.org/licenses/mit-license.php.

#ifndef BITCOIN_AMOUNT_H
#define BITCOIN_AMOUNT_H

#include <serialize.h>

#include <cstdlib>
#include <ostream>
#include <string>
#include <type_traits>

class UniValue;

struct Amount {
private:
    int64_t amount;

    explicit constexpr Amount(int64_t _amount) : amount(_amount) {}

public:
    constexpr Amount() : amount(0) {}
    constexpr Amount(const Amount &other) : amount(other.amount) {}

    /**
     * Convenient implicit UniValue conversion operator
     */
    operator UniValue() const;

    /**
     * Assignement operator.
     */
    constexpr Amount &operator=(const Amount &other) {
        amount = other.amount;
        return *this;
    }

    static constexpr Amount zero() { return Amount(0); }
    static constexpr Amount satoshi() { return Amount(1); }

    /**
     * Implement standard operators
     */
    Amount &operator+=(const Amount a) {
        amount += a.amount;
        return *this;
    }
    Amount &operator-=(const Amount a) {
        amount -= a.amount;
        return *this;
    }

    /**
     * Equality
     */
    friend constexpr bool operator==(const Amount a, const Amount b) {
        return a.amount == b.amount;
    }
    friend constexpr bool operator!=(const Amount a, const Amount b) {
        return !(a == b);
    }

    /**
     * Comparison
     */
    friend constexpr bool operator<(const Amount a, const Amount b) {
        return a.amount < b.amount;
    }
    friend constexpr bool operator>(const Amount a, const Amount b) {
        return b < a;
    }
    friend constexpr bool operator<=(const Amount a, const Amount b) {
        return !(a > b);
    }
    friend constexpr bool operator>=(const Amount a, const Amount b) {
        return !(a < b);
    }

    /**
     * Unary minus
     */
    constexpr Amount operator-() const { return Amount(-amount); }

    /**
     * Addition and subtraction.
     */
    friend constexpr Amount operator+(const Amount a, const Amount b) {
        return Amount(a.amount + b.amount);
    }
    friend constexpr Amount operator-(const Amount a, const Amount b) {
        return a + -b;
    }

    /**
     * Multiplication
     */
    friend constexpr Amount operator*(const int64_t a, const Amount b) {
        return Amount(a * b.amount);
    }
    friend constexpr Amount operator*(const int a, const Amount b) {
        return Amount(a * b.amount);
    }

    /**
     * Division
     */
    constexpr int64_t operator/(const Amount b) const {
        return amount / b.amount;
    }
    constexpr Amount operator/(const int64_t b) const {
        return Amount(amount / b);
    }
    constexpr Amount operator/(const int b) const { return Amount(amount / b); }
    Amount &operator/=(const int64_t n) {
        amount /= n;
        return *this;
    }

    /**
     * Modulus
     */
    constexpr Amount operator%(const Amount b) const {
        return Amount(amount % b.amount);
    }
    constexpr Amount operator%(const int64_t b) const {
        return Amount(amount % b);
    }
    constexpr Amount operator%(const int b) const { return Amount(amount % b); }

    /**
     * Do not implement double ops to get an error with double and ensure
     * casting to integer is explicit.
     */
    friend constexpr Amount operator*(const double a, const Amount b) = delete;
    constexpr Amount operator/(const double b) const = delete;
    constexpr Amount operator%(const double b) const = delete;

    // ostream support
    friend std::ostream &operator<<(std::ostream &stream, const Amount &ca) {
        return stream << ca.amount;
    }

    std::string ToString() const;

    // serialization support
    SERIALIZE_METHODS(Amount, obj) { READWRITE(obj.amount); }
};

static constexpr Amount SATOSHI = Amount::satoshi();
<<<<<<< HEAD
static constexpr Amount CASH = 100 * SATOSHI;
static constexpr Amount LOTUS = 1'000'000 * SATOSHI;
static constexpr Amount COIN = LOTUS;

static constexpr Amount SUBSIDY = 260 * LOTUS;
=======
static constexpr Amount COIN = 100000000 * SATOSHI;
>>>>>>> d11ceaba

struct Currency {
    Amount baseunit;
    Amount subunit;
    uint8_t decimals;
    std::string ticker;

    static const Currency &get();
};

/**
 * No amount larger than this (in satoshi) is valid.
 *
 * Logos doesn't have a capped supply, however, we impose the same MAX_MONEY
 * limit as Bitcoin as sanity check to prevent overflows.
 */
static const Amount MAX_MONEY = 2'100'000'000 * COIN;
inline bool MoneyRange(const Amount nValue) {
    return nValue >= Amount::zero() && nValue <= MAX_MONEY;
}

#endif // BITCOIN_AMOUNT_H<|MERGE_RESOLUTION|>--- conflicted
+++ resolved
@@ -151,15 +151,10 @@
 };
 
 static constexpr Amount SATOSHI = Amount::satoshi();
-<<<<<<< HEAD
-static constexpr Amount CASH = 100 * SATOSHI;
 static constexpr Amount LOTUS = 1'000'000 * SATOSHI;
 static constexpr Amount COIN = LOTUS;
 
 static constexpr Amount SUBSIDY = 260 * LOTUS;
-=======
-static constexpr Amount COIN = 100000000 * SATOSHI;
->>>>>>> d11ceaba
 
 struct Currency {
     Amount baseunit;
