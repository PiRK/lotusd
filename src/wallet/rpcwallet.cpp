--- conflicted
+++ resolved
@@ -3742,16 +3742,10 @@
                     continue;
                 }
 
-<<<<<<< HEAD
-        UniValue entry(UniValue::VOBJ);
-        entry.pushKV("txid", out.tx->GetId().GetHex());
-        entry.pushKV("hash", out.tx->GetHash().GetHex());
-        entry.pushKV("vout", out.i);
-=======
                 UniValue entry(UniValue::VOBJ);
                 entry.pushKV("txid", out.tx->GetId().GetHex());
+                entry.pushKV("hash", out.tx->GetHash().GetHex());
                 entry.pushKV("vout", out.i);
->>>>>>> c3ff3d05
 
                 if (fValidAddress) {
                     entry.pushKV("address", EncodeDestination(address, config));
@@ -4094,7 +4088,7 @@
         "The second optional argument (may be null) is an array of previous "
         "transaction outputs that\n"
         "this transaction depends on but may not yet be in the block chain.\n" +
-            HELP_REQUIRING_PASSPHRASE,
+        HELP_REQUIRING_PASSPHRASE,
         {
             {"hexstring", RPCArg::Type::STR, RPCArg::Optional::NO,
              "The transaction hex string"},
@@ -4203,20 +4197,12 @@
             // Parse the prevtxs array
             ParsePrevouts(request.params[1], nullptr, coins);
 
-<<<<<<< HEAD
-    SigHashType nHashType = ParseSighashString(request.params[2]);
-    if (!nHashType.hasForkId() && !nHashType.hasLotus()) {
-        throw JSONRPCError(
-            RPC_INVALID_PARAMETER,
-            "Signature must use SIGHASH_FORKID or SIGHASH_LOTUS");
-    }
-=======
             SigHashType nHashType = ParseSighashString(request.params[2]);
-            if (!nHashType.hasForkId()) {
-                throw JSONRPCError(RPC_INVALID_PARAMETER,
-                                   "Signature must use SIGHASH_FORKID");
-            }
->>>>>>> c3ff3d05
+            if (!nHashType.hasForkId() && !nHashType.hasLotus()) {
+                throw JSONRPCError(
+                    RPC_INVALID_PARAMETER,
+                    "Signature must use SIGHASH_FORKID or SIGHASH_LOTUS");
+            }
 
             // Script verification errors
             std::map<int, std::string> input_errors;
@@ -4985,7 +4971,8 @@
                 std::string err_string;
                 std::string hex = EncodeHexTx(CTransaction(mtx));
                 CTransactionRef tx(MakeTransactionRef(std::move(mtx)));
-                result.pushKV("txid", tx->GetHash().GetHex());
+                result.pushKV("txid", tx->GetId().GetHex());
+                result.pushKV("hash", tx->GetHash().GetHex());
                 if (add_to_wallet && !psbt_opt_in) {
                     pwallet->CommitTransaction(tx, {}, {} /* orderForm */);
                 } else {
@@ -5097,6 +5084,7 @@
     };
 }
 
+
 static RPCHelpMan walletprocesspsbt() {
     return RPCHelpMan{
         "walletprocesspsbt",
@@ -5151,22 +5139,13 @@
                                    strprintf("TX decode failed %s", error));
             }
 
-<<<<<<< HEAD
-    // Get the sighash type
-    SigHashType nHashType = ParseSighashString(request.params[2]);
-    if (!nHashType.hasForkId() && !nHashType.hasLotus()) {
-        throw JSONRPCError(
-            RPC_INVALID_PARAMETER,
-            "Signature must use SIGHASH_FORKID or SIGHASH_LOTUS");
-    }
-=======
             // Get the sighash type
             SigHashType nHashType = ParseSighashString(request.params[2]);
-            if (!nHashType.hasForkId()) {
-                throw JSONRPCError(RPC_INVALID_PARAMETER,
-                                   "Signature must use SIGHASH_FORKID");
-            }
->>>>>>> c3ff3d05
+            if (!nHashType.hasForkId() && !nHashType.hasLotus()) {
+                throw JSONRPCError(
+                    RPC_INVALID_PARAMETER,
+                    "Signature must use SIGHASH_FORKID or SIGHASH_LOTUS");
+            }
 
             // Fill transaction with our data and also sign
             bool sign = request.params[1].isNull()
