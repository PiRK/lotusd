--- conflicted
+++ resolved
@@ -3102,13 +3102,8 @@
         "loadwallet",
         "Loads a wallet from a wallet file or directory."
         "\nNote that all wallet command-line options used when starting "
-<<<<<<< HEAD
         "lotusd will be"
-        "\napplied to the new wallet (eg -zapwallettxes, rescan, etc).\n",
-=======
-        "bitcoind will be"
         "\napplied to the new wallet (eg -rescan, etc).\n",
->>>>>>> a331135a
         {
             {"filename", RPCArg::Type::STR, RPCArg::Optional::NO,
              "The wallet directory or .dat file."},
