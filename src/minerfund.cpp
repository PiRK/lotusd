--- conflicted
+++ resolved
@@ -8,17 +8,22 @@
 #include <consensus/activation.h>
 #include <currencyunit.h>
 #include <key_io.h> // For DecodeDestination
+#include <cashaddrenc.h> // For DecodeCashAddrContent
 #include <util/system.h>
 #include <validation.h> // For VersionBitsBlockState
 
-static const CTxOut BuildOutput(const std::string &dest, const Amount amount) {
+static const CTxOut BuildOutput(const std::string &address, const Amount amount) {
     const auto mainNetParams = CreateChainParams(CBaseChainParams::MAIN);
+    auto dest = DecodeDestination(address, *mainNetParams);
+    if(!IsValidDestination(dest)) {
+        // Try the ecash cashaddr prefix.
+        dest = DecodeCashAddrDestination(DecodeCashAddrContent(address, "bitcoincash"));
+    }
     const CScript script =
-        GetScriptForDestination(DecodeDestination(dest, *mainNetParams));
+        GetScriptForDestination(dest);
     return {amount, script};
 }
 
-<<<<<<< HEAD
 const CTxOut BuildRandomOutput(const std::vector<std::string> &addressList,
                                uint64_t slot, Amount shareAmount,
                                uint256 epochBlockHash) {
@@ -31,17 +36,6 @@
     // domain is much much larger than injected range. Thus, the effect is
     // small.
     return BuildOutput(addressList[weakHash % addressList.size()], shareAmount);
-=======
-static const CTxDestination &GetMinerFundDestination() {
-    static const std::string ecashMinerFund =
-        "ecash:pqnqv9lt7e5vjyp0w88zf2af0l92l8rxdg2jj94l5j";
-    static const std::string bitcoinCashMinerFund =
-        "bitcoincash:pqnqv9lt7e5vjyp0w88zf2af0l92l8rxdgnlxww9j9";
-    static CTxDestination dest = BuildDestination(
-        gArgs.GetBoolArg("-ecash", DEFAULT_ECASH) ? ecashMinerFund
-                                                  : bitcoinCashMinerFund);
-    return dest;
->>>>>>> d11ceaba
 }
 
 std::vector<CTxOut> GetMinerFundRequiredOutputs(const Consensus::Params &params,
