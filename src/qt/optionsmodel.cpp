--- conflicted
+++ resolved
@@ -72,11 +72,7 @@
 
     // Display
     if (!settings.contains("nDisplayUnit")) {
-<<<<<<< HEAD
-        settings.setValue("nDisplayUnit", BitcoinUnits::LOTUS);
-=======
         settings.setValue("nDisplayUnit", BitcoinUnits::base);
->>>>>>> d11ceaba
     }
     nDisplayUnit = settings.value("nDisplayUnit").toInt();
 
