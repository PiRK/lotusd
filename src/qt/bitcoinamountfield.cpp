--- conflicted
+++ resolved
@@ -107,11 +107,7 @@
             const QFontMetrics fm(fontMetrics());
             int h = lineEdit()->minimumSizeHint().height();
             int w = GUIUtil::TextWidth(
-<<<<<<< HEAD
-                fm, BitcoinUnits::format(BitcoinUnits::LOTUS,
-=======
                 fm, BitcoinUnits::format(BitcoinUnits::base,
->>>>>>> d11ceaba
                                          BitcoinUnits::maxMoney(), false,
                                          BitcoinUnits::separatorAlways));
             // Cursor blinking space.
@@ -148,11 +144,7 @@
     }
 
 private:
-<<<<<<< HEAD
-    int currentUnit{BitcoinUnits::LOTUS};
-=======
     int currentUnit{BitcoinUnits::base};
->>>>>>> d11ceaba
     Amount singleStep{100000 * SATOSHI};
     mutable QSize cachedMinimumSizeHint;
     bool m_allow_empty{true};
