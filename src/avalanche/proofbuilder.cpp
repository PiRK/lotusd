--- conflicted
+++ resolved
@@ -64,14 +64,4 @@
     return ProofId(ss2.GetHash());
 }
 
-<<<<<<< HEAD
-Proof ProofBuilder::buildRandom(uint32_t score) {
-    ProofBuilder pb(0, std::numeric_limits<uint32_t>::max(), CPubKey());
-    pb.addUTXO(COutPoint(TxId(GetRandHash()), 0), (int64_t(score) * COIN), 0,
-               false, CKey::MakeCompressedKey());
-    return pb.build();
-}
-
-=======
->>>>>>> 72a45978
 } // namespace avalanche